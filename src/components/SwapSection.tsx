// components/SwapSection.tsx
import React, { useState, useEffect } from "react";
import { ChevronDown } from "lucide-react";
import {
   SectionInfo,
   TokenSymbol,
   CurrencySymbol,
   SwapMode,
} from "../types/SwapTypes";
import { FaWallet } from "react-icons/fa";
import { getImageUrl } from "../utils/swapUtils";
import {
   getExchangeRates,
   calculateWithExchangeRate,
} from "../constants/swapConstants";
import {
   useTokenQuote,
   formatBalance,
} from "../contracts/hooks/useQuoteContract";

interface SwapSectionProps {
   sectionInfo: SectionInfo;
   isInput: boolean;
   sendAmount: string;
   receiveAmount: string;
   onAmountChange?: (e: React.ChangeEvent<HTMLInputElement>) => void;
   selectedToken: TokenSymbol | null;
   selectedCurrency: CurrencySymbol | null;
   swapMode: SwapMode;
   authenticated: boolean;
   getTokenBalance: (symbol: TokenSymbol | null) => string;
   isBalanceLoading?: boolean;
}

const SwapSection: React.FC<SwapSectionProps> = ({
   sectionInfo,
   isInput,
   sendAmount,
   receiveAmount,
   onAmountChange,
   selectedToken,
   selectedCurrency,
   swapMode,
   authenticated,
   getTokenBalance,
   isBalanceLoading = false,
}) => {
   const sectionTitle = sectionInfo.title;
   const selected = sectionInfo.selected;
   const selectLabel = sectionInfo.isToken ? "Select token" : "Select currency";
   const selectedItem = selected ? sectionInfo.findItem(selected) : undefined;
   const imageUrl = getImageUrl(selectedItem, sectionInfo.imageKey);

   // State for exchange rate and USD values
   const [usdValue, setUsdValue] = useState("0.00");
   const [exchangeRateText, setExchangeRateText] = useState<string | null>(
      null
   );
   const [isRateLoading, setIsRateLoading] = useState(false);
   const [rateError, setRateError] = useState<string | null>(null);

   // Only fetch quote if this is a token section and we have an amount
   const shouldFetchQuote =
      sectionInfo.isToken && (isInput ? !!sendAmount : !!receiveAmount);

   // Use our custom hook to get real-time USD value
   const {
      quoteInUSD,
      isLoading: isQuoteLoading,
      error: quoteError,
   } = useTokenQuote(
      isInput ? sendAmount : receiveAmount,
      shouldFetchQuote ? (selected as string) : null
   );

   // Update exchange rate text
   useEffect(() => {
      if (!selectedToken || !selectedCurrency) {
         setExchangeRateText(null);
         return;
      }

      const updateRateText = async () => {
         try {
            setIsRateLoading(true);
            setRateError(null);

            const rates = await getExchangeRates();
            let rateText: string | null = null;

            if (swapMode === "tokenToCurrency" && isInput && selected) {
               const rate = rates[selected as TokenSymbol]?.[selectedCurrency];
               if (rate) {
                  rateText = `1 ${selected} ≈ ${rate.toLocaleString()} ${selectedCurrency}`;
               }
            } else if (swapMode === "currencyToToken" && isInput && selected) {
               const rate = rates[selected as CurrencySymbol]?.[selectedToken];
               if (rate) {
                  rateText = `1 ${selected} ≈ ${rate.toLocaleString()} ${selectedToken}`;
               }
            } else if (swapMode === "tokenToCurrency" && !isInput && selected) {
               const rate = rates[selectedToken]?.[selected as CurrencySymbol];
               if (rate && rate > 0) {
                  rateText = `1 ${selected} ≈ ${(1 / rate).toFixed(
                     8
                  )} ${selectedToken}`;
               }
            } else if (swapMode === "currencyToToken" && !isInput && selected) {
               const rate = rates[selected as CurrencySymbol]?.[selectedToken];
               if (rate && rate > 0) {
                  rateText = `1 ${selected} ≈ ${(1 / rate).toFixed(
                     8
                  )} ${selectedCurrency}`;
               }
            }

            setExchangeRateText(rateText);
         } catch (error) {
            console.error("Failed to get exchange rate:", error);
            setRateError("Rate unavailable");
            setExchangeRateText(null);
         } finally {
            setIsRateLoading(false);
         }
      };

      updateRateText();
   }, [selectedToken, selectedCurrency, swapMode, isInput, selected]);

   // Update USD value when amount changes
   useEffect(() => {
      const updateUsdValue = async () => {
         if (!selected || (!sendAmount && !receiveAmount)) {
            setUsdValue("0.00");
            return;
         }

         try {
            // If we have a quote from the API, use it
            if (sectionInfo.isToken && quoteInUSD !== null && !isQuoteLoading) {
               setUsdValue(
                  quoteInUSD.toLocaleString("en-US", {
                     minimumFractionDigits: 2,
                     maximumFractionDigits: 2,
                  })
               );
               return;
            }

            // Otherwise calculate from exchange rates
            const amount = isInput ? sendAmount : receiveAmount;
            if (!amount || parseFloat(amount) === 0) {
               setUsdValue("0.00");
               return;
            }

            const usdAmount = await calculateWithExchangeRate(
               amount,
               selected,
               "USD",
<<<<<<< HEAD
               isInput ? "sell" : "buy"
=======
               sectionInfo.isToken ? "buy" : "sell"
>>>>>>> 38c708f3
            ).catch(() => 0);

            setUsdValue(
               usdAmount.toLocaleString("en-US", {
                  minimumFractionDigits: 2,
                  maximumFractionDigits: 2,
               })
            );
         } catch (error) {
            console.error("Failed to calculate USD value:", error);
            setUsdValue("--");
         }
      };

      updateUsdValue();
   }, [
      sendAmount,
      receiveAmount,
      selected,
      sectionInfo.isToken,
      isInput,
      quoteInUSD,
      isQuoteLoading,
   ]);

   // Format the balance to avoid overflow
   const balanceValue =
      authenticated && sectionInfo.isToken && selected
         ? formatBalance(getTokenBalance(selected as TokenSymbol), 8)
         : null;

   // Check if the balance is insufficient
   const isInsufficientBalance =
      isInput &&
      sectionInfo.isToken &&
      authenticated &&
      selected &&
      sendAmount &&
      parseFloat(sendAmount) >
         parseFloat(balanceValue?.replace(/,/g, "") || "0") &&
      !isBalanceLoading;

   return (
      <div className="bg-[#fafafa] rounded-2xl p-4 shadow-md">
         {/* Title and Balance Row */}
         <div className="flex justify-between items-center mb-4">
            <span className="text-gray-500 text-sm font-medium">
               {sectionTitle}
            </span>
            {sectionInfo.isToken && (
               <span className="text-xs text-gray-400">
                  {!authenticated ? (
                     <FaWallet className="text-purple-400 text-sm" />
                  ) : !selected ? (
                     "Select token to view balance"
                  ) : isBalanceLoading ? (
                     <div className="loading-rate-animation">
                        <div className="loading-dot"></div>
                     </div>
                  ) : (
                     `Balance: ${balanceValue}`
                  )}
               </span>
            )}
         </div>

         {/* Amount Input/Display */}
         <div className="mb-3">
            {isInput ? (
               <input
                  type="text"
                  value={sendAmount}
                  onChange={onAmountChange}
                  className="w-full text-4xl font-light text-gray-900 bg-transparent focus:outline-none placeholder:text-gray-400"
                  placeholder="0"
               />
            ) : (
               <div className="text-4xl font-light text-gray-900">
                  {receiveAmount || "0"}
               </div>
            )}
         </div>

         {/* Token/Currency Selector */}
         <div className="flex items-center justify-between">
            {/* USD Value or Exchange Rate Info */}
            <div className="text-xs text-gray-400">
               {(sendAmount || receiveAmount) &&
                  selectedToken &&
                  selectedCurrency && (
                     <span>
                        {isInput ? (
                           isQuoteLoading || isRateLoading ? (
                              <div className="loading-rate-animation">
                                 <div className="loading-dot"></div>
                              </div>
                           ) : quoteError || rateError ? (
                              "Price unavailable"
                           ) : (
                              `$${usdValue}`
                           )
                        ) : isRateLoading ? (
                           <div className="loading-rate-animation">
                              <div className="loading-dot"></div>
                           </div>
                        ) : rateError ? (
                           "Rate unavailable"
                        ) : (
                           exchangeRateText
                        )}
                     </span>
                  )}
            </div>

            {/* Select Button */}
            <button
               onClick={sectionInfo.selectAction}
               className={`flex items-center gap-2 px-4 py-2.5 rounded-full transition-all ${
                  selected
                     ? "bg-gray-100 hover:bg-gray-200"
                     : "bg-gradient-to-r from-purple-500 to-pink-500 text-white hover:opacity-90"
               }`}>
               {selected ? (
                  <>
                     <img
                        src={imageUrl}
                        alt={selected}
                        className="w-6 h-6 rounded-full"
                     />
                     <span className="font-medium text-gray-900">
                        {selected}
                     </span>
                     <ChevronDown size={16} className="text-gray-600" />
                  </>
               ) : (
                  <>
                     <span className="font-medium">{selectLabel}</span>
                     <ChevronDown size={16} />
                  </>
               )}
            </button>
         </div>

         {/* Warning for insufficient balance */}
         {isInsufficientBalance && (
            <div className="mt-2 text-xs text-red-500 font-medium">
               Insufficient balance
            </div>
         )}
      </div>
   );
};

export default SwapSection;<|MERGE_RESOLUTION|>--- conflicted
+++ resolved
@@ -158,11 +158,9 @@
                amount,
                selected,
                "USD",
-<<<<<<< HEAD
+
                isInput ? "sell" : "buy"
-=======
-               sectionInfo.isToken ? "buy" : "sell"
->>>>>>> 38c708f3
+
             ).catch(() => 0);
 
             setUsdValue(
