import React, { useState, useEffect, useCallback } from "react";
import { motion, AnimatePresence } from "framer-motion";
import {
   X,
   ArrowRight,
   Info,
   Wallet,
   CheckCircle,
   AlertCircle,
   Loader,
   Edit2,
   RefreshCw,
   DollarSign,
   AlertTriangle,
   Clock,
   TrendingUp,
   CreditCard,
   Share2,
   Twitter,
   Download,
   Copy,
} from "lucide-react";
import { usePrivy } from "@privy-io/react-auth";
import { useAccount } from "wagmi";
import { readContract } from "@wagmi/core";
import { useTokenSwap } from "../../contracts/hooks/useTokenSwap";
import { fetchOfframpDepositAddress } from "../../services/contractService";
import { estimateSwapOutput } from "../../services/swapEstimationService";
import { tokens } from "../../constants/swapConstants";
import { config } from "../../wagmiConfig";
import html2canvas from "html2canvas";

// Types
interface BankDetails {
   accountName: string;
   accountNumber: string;
   bankName: string;
   routingNumber: string;
   bankCountry: string;
   accountType: string;
   swiftCode: string;
   bankAddress: string;
}

interface SwapDetails {
   fromToken: string;
   fromAmount: number;
   toToken: string;
   toAmount: number;
   rate: number;
}

// Enhanced types for offramp tracking
type SwapStep = "estimating" | "approval" | "swap" | "converting" | "complete";
type TransactionStatus = "idle" | "pending" | "success" | "error";
type OfframpStatus =
   | "PENDING"
   | "PROCESSING"
   | "COMPLETED"
   | "FAILED"
   | "CANCELLED";

interface OfframpProgressData {
   orderId: string;
   status: OfframpStatus;
   progress: number;
   estimatedTime?: string;
   currentStep?: string;
   transactionHash?: string;
   lastUpdated?: string;
}

interface TokenToNGNConfirmModalProps {
   isOpen: boolean;
   onClose: () => void;
   onSuccess: (txHash: string) => void;
   onConfirm?: (estimatedUSDCAmount?: string | null) => void;
   swapDetails: SwapDetails | null;
   bankDetails: BankDetails | null;
   approvalTxHash?: string | null;
   swapTxHash?: string | null;
   isApproving?: boolean;
   isSwapping?: boolean;
   error?: string | null;
   authToken?: string | null;
   showBankVerification?: boolean;
   onBankVerified?: (details: BankDetails) => void;
}
const TokenToNGNConfirmModal: React.FC<TokenToNGNConfirmModalProps> = ({
   isOpen,
   onClose,
   onSuccess,
   onConfirm,
   onBankVerified,
   swapDetails,
   bankDetails,
   approvalTxHash,
   swapTxHash,
   isApproving,
   isSwapping,
   error: externalError,
   authToken,
}) => {
   // State variables
   const [error, setError] = useState<string | null>(null);
   const [loadingDepositAddress, setLoadingDepositAddress] = useState(false);
   const [depositAddress, setDepositAddress] = useState<string | null>(null);
   const [isEditingAccount, setIsEditingAccount] = useState(false);
   const [accountNumberInput, setAccountNumberInput] = useState(
      bankDetails?.accountNumber || ""
   );
   const [estimatedUSDC, setEstimatedUSDC] = useState<string | null>(null);
   const [isEstimating, setIsEstimating] = useState(false);
   const [minReceiveUSDC, setMinReceiveUSDC] = useState<string | null>(null);
   const [needsApproval, setNeedsApproval] = useState(false);
   const [isApprovalComplete, setIsApprovalComplete] = useState(false);

   // Enhanced state for offramp tracking
   const [swapStep, setSwapStep] = useState<SwapStep>("estimating");
   const [transactionStatus, setTransactionStatus] =
      useState<TransactionStatus>("idle");
   const [offrampOrderId, setOfframpOrderId] = useState<string | null>(null);
   const [offrampProgress, setOfframpProgress] =
      useState<OfframpProgressData | null>(null);
   const [isPollingActive, setIsPollingActive] = useState(false);
   const [pollingInterval, setPollingInterval] =
      useState<NodeJS.Timeout | null>(null);

   // Twitter sharing state
   const [showTwitterShare, setShowTwitterShare] = useState(false);
   const [isGeneratingImage, setIsGeneratingImage] = useState(false);

   // Fixed: Get wallet state from both Privy and Wagmi
   const { user, authenticated } = usePrivy();
   const { address: walletAddress, isConnected } = useAccount();

   // Get token swap functionality
   const {
      approveTokenSpending,
      createTokenOrder,
      createOrderWithSwapAndConversion,
      createOrderWithPath,
      isLoading,
      isWaitingForTx,
      isTxSuccess,
      error: swapError,
      txHash,
   } = useTokenSwap();

   // API Base URL
   const API_BASE_URL =
      import.meta.env.VITE_API_URL || "https://aboki-api.onrender.com/api";

   // Logger utility
   const logger = {
      log: (category: string, message: string, data?: any) => {
         const timestamp = new Date().toISOString();
         const formattedMessage = `[${timestamp}] [${category}] ${message}`;

         if (data) {
            console.groupCollapsed(formattedMessage);
            console.log(data);
            console.groupEnd();
         } else {
            console.log(formattedMessage);
         }
      },
   }; // Wallet Sync Status Component
   const WalletSyncStatus = () => {
      if (authenticated && !isConnected) {
         return (
            <div className="bg-yellow-900/20 rounded-lg p-4 mb-5 border border-yellow-900/50">
               <div className="flex items-center gap-2">
                  <Loader className="animate-spin text-yellow-500" size={18} />
                  <div>
                     <p className="text-sm font-medium text-yellow-500">
                        Syncing Wallet...
                     </p>
                     <p className="text-xs text-yellow-400 mt-1">
                        Connecting your Privy wallet with Wagmi. This usually
                        takes a few seconds.
                     </p>
                  </div>
               </div>
            </div>
         );
      }

      if (authenticated && isConnected && walletAddress) {
         return (
            <div className="bg-green-900/20 rounded-lg p-4 mb-5 border border-green-900/50">
               <div className="flex items-center gap-2">
                  <CheckCircle className="text-green-500" size={18} />
                  <div>
                     <p className="text-sm font-medium text-green-500">
                        Wallet Connected
                     </p>
                     <p className="text-xs text-green-400 mt-1 font-mono">
                        {walletAddress.slice(0, 6)}...{walletAddress.slice(-4)}
                     </p>
                  </div>
               </div>
            </div>
         );
      }

      return null;
   };

   // Get token info from the tokens array
   const getTokenInfo = (symbol: string) => {
      const token = tokens.find((t) => t.symbol === symbol);
      if (!token) {
         throw new Error(`Token ${symbol} not found`);
      }

      return {
         address: token.address,
         decimals: token.decimals,
         symbol: token.symbol,
      };
   };

   // Calculate minimum amount with slippage
   const calculateMinAmount = (
      amount: string,
      slippagePercent: number = 0.5
   ): string => {
      if (!amount || amount === "0") return "0";

      const parsedAmount = parseFloat(amount);
      const slippage = slippagePercent / 100;
      const minAmount = parsedAmount * (1 - slippage);

      return minAmount.toFixed(2);
   };

   // Function to truncate address for display
   const truncateAddress = (address: string): string => {
      if (!address || address.length < 10) return address;
      return `${address.substring(0, 6)}...${address.substring(
         address.length - 4
      )}`;
   };

   // Get the appropriate icon for the token
   const getTokenIcon = (token: string) => {
      if (token === "ETH" || token === "WETH") {
         return (
            <div className="w-10 h-10 bg-blue-100 dark:bg-blue-900/30 rounded-full flex items-center justify-center">
               <svg
                  width="20"
                  height="20"
                  viewBox="0 0 256 417"
                  xmlns="http://www.w3.org/2000/svg"
                  preserveAspectRatio="xMidYMid"
                  className="text-blue-600 dark:text-blue-400">
                  <path
                     fill="currentColor"
                     d="M127.961 0l-2.795 9.5v275.668l2.795 2.79 127.962-75.638z"
                  />
                  <path
                     fill="currentColor"
                     d="M127.962 0L0 212.32l127.962 75.639V154.158z"
                  />
                  <path
                     fill="currentColor"
                     d="M127.961 312.187l-1.575 1.92v98.199l1.575 4.6L256 236.587z"
                  />
                  <path
                     fill="currentColor"
                     d="M127.962 416.905v-104.72L0 236.585z"
                  />
                  <path
                     fill="currentColor"
                     d="M127.961 287.958l127.96-75.637-127.96-58.162z"
                  />
                  <path
                     fill="currentColor"
                     d="M0 212.32l127.96 75.638v-133.8z"
                  />
               </svg>
            </div>
         );
      } else if (
         token.includes("USD") ||
         token === "USDC" ||
         token === "USDT"
      ) {
         return (
            <div className="w-10 h-10 bg-green-100 dark:bg-green-900/30 rounded-full flex items-center justify-center">
               <DollarSign
                  className="text-green-600 dark:text-green-400"
                  size={20}
               />
            </div>
         );
      } else if (token === "NGN") {
         return (
            <div className="w-10 h-10 bg-green-100 dark:bg-green-900/30 rounded-full flex items-center justify-center">
               <span className="text-green-600 dark:text-green-400 font-bold text-lg">
                  ₦
               </span>
            </div>
         );
      } else {
         return (
            <div className="w-10 h-10 bg-purple-100 dark:bg-purple-900/30 rounded-full flex items-center justify-center">
               <DollarSign
                  className="text-purple-600 dark:text-purple-400"
                  size={20}
               />
            </div>
         );
      }
   }; // API Functions for offramp operations
   const startOfframpPolling = async (orderId: string): Promise<boolean> => {
      try {
         const response = await fetch(
            `${API_BASE_URL}/ramp/offramp/${orderId}/start-polling`,
            {
               method: "POST",
               headers: {
                  Authorization: `Bearer ${authToken}`,
                  "Content-Type": "application/json",
               },
            }
         );

         if (!response.ok) {
            throw new Error(`Failed to start polling: ${response.statusText}`);
         }

         const data = await response.json();
         logger.log("POLLING", `Started polling for order ${orderId}`, data);
         return true;
      } catch (error) {
         logger.log(
            "ERROR",
            `Failed to start polling for order ${orderId}`,
            error
         );
         return false;
      }
   };

   const stopOfframpPolling = async (orderId: string): Promise<boolean> => {
      try {
         const response = await fetch(
            `${API_BASE_URL}/ramp/offramp/${orderId}/stop-polling`,
            {
               method: "POST",
               headers: {
                  Authorization: `Bearer ${authToken}`,
                  "Content-Type": "application/json",
               },
            }
         );

         if (!response.ok) {
            throw new Error(`Failed to stop polling: ${response.statusText}`);
         }

         logger.log("POLLING", `Stopped polling for order ${orderId}`);
         return true;
      } catch (error) {
         logger.log(
            "ERROR",
            `Failed to stop polling for order ${orderId}`,
            error
         );
         return false;
      }
   };

   const checkOfframpStatus = async (
      orderId: string
   ): Promise<OfframpProgressData | null> => {
      try {
         const response = await fetch(
            `${API_BASE_URL}/ramp/offramp/status/${orderId}`,
            {
               method: "GET",
               headers: {
                  Authorization: `Bearer ${authToken}`,
                  "Content-Type": "application/json",
               },
            }
         );

         if (!response.ok) {
            throw new Error(`Failed to check status: ${response.statusText}`);
         }

         const data = await response.json();

         const progressData: OfframpProgressData = {
            orderId: data.orderId || orderId,
            status: data.status || "PENDING",
            progress: data.progress || 0,
            estimatedTime: data.estimatedTime,
            currentStep: data.currentStep,
            transactionHash: data.transactionHash,
            lastUpdated: new Date().toISOString(),
         };

         logger.log(
            "STATUS_CHECK",
            `Checked status for order ${orderId}`,
            progressData
         );
         return progressData;
      } catch (error) {
         logger.log(
            "ERROR",
            `Failed to check status for order ${orderId}`,
            error
         );
         return null;
      }
   };

   // Polling logic for offramp progress
   const startProgressPolling = useCallback(
      async (orderId: string) => {
         if (isPollingActive) return;

         setIsPollingActive(true);
         logger.log(
            "POLLING",
            `Starting progress polling for order ${orderId}`
         );

         await startOfframpPolling(orderId);

         const interval = setInterval(async () => {
            const progressData = await checkOfframpStatus(orderId);

            if (progressData) {
               setOfframpProgress(progressData);

               if (progressData.status === "COMPLETED") {
                  logger.log(
                     "CONVERSION",
                     `NGN conversion completed for order ${orderId}`
                  );
                  setSwapStep("complete");
                  setTransactionStatus("success");

                  clearInterval(interval);
                  setPollingInterval(null);
                  setIsPollingActive(false);
                  await stopOfframpPolling(orderId);

                  onSuccess(progressData.transactionHash || orderId);
               } else if (
                  progressData.status === "FAILED" ||
                  progressData.status === "CANCELLED"
               ) {
                  logger.log(
                     "ERROR",
                     `NGN conversion failed for order ${orderId}`,
                     progressData
                  );
                  setError(
                     `Conversion failed: ${
                        progressData.currentStep || "Unknown error"
                     }`
                  );
                  setTransactionStatus("error");

                  clearInterval(interval);
                  setPollingInterval(null);
                  setIsPollingActive(false);
                  await stopOfframpPolling(orderId);
               }
            }
         }, 3000);

         setPollingInterval(interval);
      },
      [isPollingActive, authToken, onSuccess]
   );

   // Stop polling when component unmounts or modal closes
   useEffect(() => {
      return () => {
         if (pollingInterval) {
            clearInterval(pollingInterval);
            setPollingInterval(null);
         }
         if (isPollingActive && offrampOrderId) {
            stopOfframpPolling(offrampOrderId);
            setIsPollingActive(false);
         }
      };
   }, [pollingInterval, isPollingActive, offrampOrderId]);

   const estimateUSDCOutput = async () => {
      if (!swapDetails || !swapDetails.fromToken || !swapDetails.fromAmount) {
         return;
      }

      try {
         setIsEstimating(true);
         setSwapStep("estimating");

         const tokenInfo = getTokenInfo(swapDetails.fromToken);

         if (swapDetails.fromToken === "USDC") {
            setEstimatedUSDC(swapDetails.fromAmount.toString());
            setMinReceiveUSDC(swapDetails.fromAmount.toString());
            setNeedsApproval(true);
            setSwapStep("approval");
            return;
         }

         if (swapDetails.fromToken === "ETH") {
            setNeedsApproval(false);
         } else {
            setNeedsApproval(true);
         }

         const output = await estimateSwapOutput({
            token: swapDetails.fromToken,
            tokenAddress: tokenInfo.address,
            tokenDecimals: tokenInfo.decimals,
            amount: swapDetails.fromAmount.toString(),
            readContract: async (params) => {
               try {
                  const result = await readContract(config, {
                     address: params.address,
                     abi: params.abi,
                     functionName: params.functionName,
                     args: params.args,
                  });

                  if (
                     typeof result === "bigint" ||
                     typeof result === "number" ||
                     typeof result === "string"
                  ) {
                     return BigInt(result.toString());
                  }
                  throw new Error("Unexpected result type");
               } catch (error) {
                  console.error("Error reading contract:", error);
                  throw error;
               }
            },
         });

         setEstimatedUSDC(output);
         const minAmount = calculateMinAmount(output, 0.3);
         setMinReceiveUSDC(minAmount);

         logger.log(
            "ESTIMATION",
            `Estimated USDC output for ${swapDetails.fromAmount} ${swapDetails.fromToken}: ${output}`,
            {
               originalAmount: swapDetails.fromAmount,
               token: swapDetails.fromToken,
               estimatedUSDC: output,
               minUSDC: minAmount,
               slippage: "0.3%",
            }
         );

         setSwapStep(needsApproval ? "approval" : "swap");
      } catch (error) {
         const errorMsg =
            error instanceof Error ? error.message : "Unknown error";
         logger.log(
            "ERROR",
            `Error estimating USDC output: ${errorMsg}`,
            error
         );

         if (errorMsg.includes("insufficient liquidity")) {
            setError(
               "Insufficient liquidity for this swap. Try a smaller amount."
            );
         } else if (errorMsg.includes("price impact too high")) {
            setError("Price impact too high. Try a smaller amount.");
         } else {
            logger.log(
               "WARNING",
               `Estimation warning, continuing with default values: ${errorMsg}`
            );
         }
      } finally {
         setIsEstimating(false);
      }
   };
   const fetchDepositAddress = async () => {
      if (!authToken || !swapDetails || !bankDetails || !walletAddress) {
         setError("Missing required information to fetch deposit address");
         return null;
      }

      try {
         setLoadingDepositAddress(true);

         const estimatedUSDCForAPI =
            swapDetails.fromToken !== "USDC" ? estimatedUSDC : null;

         const bankInstitutionName =
            bankDetails.routingNumber || bankDetails.swiftCode;

         if (!bankInstitutionName) {
            throw new Error(
               "Bank code (Swift code) is required but missing. Please select your bank again."
            );
         }

         const formattedBankDetails = {
            accountNumber: bankDetails.accountNumber,
            bankInstitutionName: bankInstitutionName,
            accountName: bankDetails.accountName,
            memo: "Token to NGN Swap",
         };

         const address = await fetchOfframpDepositAddress(
            authToken,
            swapDetails.fromToken,
            swapDetails.fromAmount.toString(),
            estimatedUSDCForAPI,
            walletAddress,
            formattedBankDetails
         );

         if (!address) {
            throw new Error("Failed to obtain deposit address");
         }

         setDepositAddress(address);
         logger.log(
            "TRANSACTION",
            `Successfully obtained deposit address: ${address.substring(
               0,
               6
            )}...`
         );
         return address;
      } catch (error) {
         const errorMsg =
            error instanceof Error ? error.message : "Unknown error";
         setError(`Failed to get deposit address: ${errorMsg}`);
         return null;
      } finally {
         setLoadingDepositAddress(false);
      }
   };

   // Handle approval step
   const handleApproval = async () => {
      try {
         if (!swapDetails || !walletAddress) {
            setError("Missing swap details or wallet not connected");
            return;
         }

         const { fromToken, fromAmount } = swapDetails;

         logger.log("TRANSACTION", `Starting approval for ${fromToken}`);
         setTransactionStatus("pending");

         const isApproved = await approveTokenSpending(
            fromToken,
            fromAmount.toString()
         );

         if (!isApproved) {
            throw new Error("Token approval failed");
         }

         logger.log("TRANSACTION", `${fromToken} approved successfully`);
         setIsApprovalComplete(true);
         setSwapStep("swap");
         setTransactionStatus("idle");
      } catch (error) {
         const errorMsg =
            error instanceof Error ? error.message : "Unknown error";
         setError(`Approval failed: ${errorMsg}`);
         setTransactionStatus("error");
      }
   };

   // Handle swap step
   const handleSwap = async () => {
      try {
         if (!swapDetails || !walletAddress) {
            setError("Missing swap details or wallet not connected");
            return;
         }

         // Validate bank details
         if (
            !bankDetails?.accountNumber ||
            bankDetails.accountNumber.length < 10
         ) {
            setError(
               "Please enter a valid bank account number (minimum 10 digits)"
            );
            return;
         }

         if (!bankDetails?.bankName) {
            setError("Bank name is required. Please select your bank.");
            return;
         }

         if (!bankDetails?.accountName) {
            setError(
               "Account name is required. Please verify your bank account."
            );
            return;
         }

         if (!bankDetails?.routingNumber && !bankDetails?.swiftCode) {
            setError(
               "Bank code (Swift code) is required. Please select a valid bank."
            );
            return;
         }

         let liquidityProviderAddress = depositAddress;
         if (!liquidityProviderAddress) {
            logger.log(
               "TRANSACTION",
               "Fetching deposit address before proceeding"
            );
            liquidityProviderAddress = await fetchDepositAddress();

            if (!liquidityProviderAddress) {
               return;
            }
         }

         const { fromToken, fromAmount, rate } = swapDetails;

         logger.log("TRANSACTION", `Starting swap for ${fromToken}`);
         setTransactionStatus("pending");

         let txHash: string | null = null;

         try {
            if (fromToken === "ETH") {
               const minOutput = minReceiveUSDC || "0";

               txHash = await createOrderWithSwapAndConversion({
                  tokenSymbol: fromToken,
                  tokenAmount: fromAmount.toString(),
                  minOutputAmount: minOutput,
                  rate: rate,
                  targetCurrency: "NGN",
                  liquidityProviderAddress,
                  estimatedUSDCAmount: estimatedUSDC,
               });
            } else if (fromToken === "USDC") {
               txHash = await createTokenOrder({
                  tokenSymbol: fromToken,
                  tokenAmount: fromAmount.toString(),
                  rate: rate,
                  targetCurrency: "NGN",
                  liquidityProviderAddress,
               });
            } else {
               const minOutput = minReceiveUSDC || "0";

               txHash = await createOrderWithPath({
                  tokenSymbol: fromToken,
                  tokenAmount: fromAmount.toString(),
                  minOutputAmount: minOutput,
                  rate: rate,
                  targetCurrency: "NGN",
                  liquidityProviderAddress,
                  estimatedUSDCAmount: estimatedUSDC,
               });
            }

            if (!txHash) {
               throw new Error(
                  "Failed to create order - no transaction hash returned"
               );
            }

            logger.log(
               "TRANSACTION",
               `Swap order created successfully with hash: ${txHash}`
            );

            localStorage.setItem("currentOrderId", txHash);
            localStorage.setItem("orderStatus", "PENDING");
            localStorage.setItem("orderType", "TOKEN_TO_NGN");
            localStorage.setItem("estimatedUSDC", estimatedUSDC || "");

            setOfframpOrderId(txHash);
            setSwapStep("converting");
            setTransactionStatus("success");

            startProgressPolling(txHash);
         } catch (error) {
            const errorMsg =
               error instanceof Error ? error.message : "Unknown error";
            logger.log(
               "ERROR",
               `Swap order creation failed: ${errorMsg}`,
               error
            );

            if (errorMsg.includes("user rejected")) {
               setError(
                  "Transaction was rejected in your wallet. Please try again."
               );
            } else if (errorMsg.includes("insufficient funds")) {
               setError(
                  "You have insufficient funds in your wallet to complete this transaction."
               );
            } else if (errorMsg.includes("gas")) {
               setError(
                  "Gas estimation failed. Your transaction may fail or the network is congested."
               );
            } else if (errorMsg.includes("execution reverted")) {
               setError(
                  "Transaction would fail. This might be due to insufficient liquidity or high price impact."
               );
            } else {
               setError(`Failed to create swap order: ${errorMsg}`);
            }

            setTransactionStatus("error");
         }
      } catch (error) {
         const errorMsg =
            error instanceof Error ? error.message : "Unknown error";
         logger.log(
            "ERROR",
            `Unexpected error in swap flow: ${errorMsg}`,
            error
         );
         setError(`An unexpected error occurred: ${errorMsg}`);
         setTransactionStatus("error");
      }
   };

   const handleSaveAccountNumber = () => {
      if (!accountNumberInput || accountNumberInput.length < 10) {
         setError("Please enter a valid account number (minimum 10 digits)");
         return;
      }

      if (bankDetails && onBankVerified) {
         const updatedDetails = {
            ...bankDetails,
            accountNumber: accountNumberInput,
         };
         onBankVerified(updatedDetails);
         setIsEditingAccount(false);
         setError(null);
      }
   };

   // Twitter sharing functions
   const formatCurrency = (amount: number, currency: string) => {
      if (currency === "NGN") {
         return new Intl.NumberFormat("en-NG", {
            style: "currency",
            currency: "NGN",
         }).format(amount);
      } else if (currency === "USDC") {
         return `${amount.toFixed(6)} USDC`;
      } else if (currency === "ETH") {
         return `${amount.toFixed(6)} ETH`;
      }
      return `${amount.toLocaleString()} ${currency}`;
   };

   const generateReceiptImage = async (): Promise<string | null> => {
      if (!swapDetails) return null;

      setIsGeneratingImage(true);

      try {
         const receiptElement = document.createElement("div");
         receiptElement.style.width = "600px";
         receiptElement.style.height = "800px";
         receiptElement.style.background =
            "linear-gradient(135deg, #7c3aed 0%, #8b5cf6 50%, #3730a3 100%)";
         receiptElement.style.color = "white";
         receiptElement.style.padding = "40px";
         receiptElement.style.fontFamily = "Arial, sans-serif";
         receiptElement.style.position = "fixed";
         receiptElement.style.top = "-9999px";
         receiptElement.style.left = "-9999px";

         receiptElement.innerHTML = `
          <div style="text-align: center; height: 100%; display: flex; flex-direction: column; justify-content: space-between;">
            <div>
              <div style="margin-bottom: 40px;">
                <div style="width: 80px; height: 80px; background: white; border-radius: 50%; margin: 0 auto 20px; display: flex; align-items: center; justify-content: center;">
                  <div style="color: #10b981; font-size: 40px;">✓</div>
                </div>
                <h1 style="font-size: 48px; margin: 0 0 10px 0; font-weight: bold;">Swap Successful!</h1>
                <p style="font-size: 24px; opacity: 0.9; margin: 0;">Thanks for being a Beta Tester!</p>
              </div>
              
              <div style="background: rgba(255,255,255,0.2); border-radius: 20px; padding: 30px; margin-bottom: 40px;">
                <div style="font-size: 60px; font-weight: bold; margin-bottom: 10px;">
                  ${formatCurrency(swapDetails.toAmount, swapDetails.toToken)}
                </div>
                <div style="font-size: 24px; opacity: 0.9;">
                  Swapped from ${formatCurrency(
                     swapDetails.fromAmount,
                     swapDetails.fromToken
                  )}
                </div>
                <div style="margin-top: 30px; text-align: left;">
                  <div style="display: flex; justify-content: space-between; margin-bottom: 15px;">
                    <span style="opacity: 0.9;">Rate:</span>
                    <span style="font-weight: 600;">1 ${
                       swapDetails.fromToken
                    } = ${swapDetails.rate} ${swapDetails.toToken}</span>
                  </div>
                  <div style="display: flex; justify-content: space-between; margin-bottom: 15px;">
                    <span style="opacity: 0.9;">Date:</span>
                    <span style="font-weight: 600;">${new Date().toLocaleDateString()}</span>
                  </div>
                  <div style="display: flex; justify-content: space-between;">
                    <span style="opacity: 0.9;">Status:</span>
                    <span style="font-weight: 600;">Complete</span>
                  </div>
                </div>
              </div>
              
              <div style="background: linear-gradient(90deg, #fbbf24 0%, #f59e0b 100%); border-radius: 20px; padding: 30px; margin-bottom: 40px;">
                <h3 style="font-size: 28px; margin: 0 0 10px 0; font-weight: bold;">🎉 Beta Tester Appreciation</h3>
                <p style="font-size: 20px; margin: 0;">Thanks for helping us build the future of crypto trading!</p>
              </div>
            </div>
            
            <div>
              <div style="font-size: 48px; font-weight: bold; margin-bottom: 15px;">Aboki</div>
              <p style="font-size: 20px; opacity: 0.9; margin: 0 0 10px 0;">Seamless Crypto Experience</p>
              <p style="opacity: 0.75; margin: 0 0 20px 0;">#AbokiBeta #CryptoMadeEasy</p>
              <div style="font-size: 14px; opacity: 0.75;">
                Order ID: ${(offrampOrderId || "N/A").substring(0, 8)}...
              </div>
            </div>
          </div>
<<<<<<< HEAD
        </div>
      `;
      
      document.body.appendChild(receiptElement);
      
      const canvas = await html2canvas(receiptElement, {
        backgroundColor: '#7c3aed',
        scale: 2,
        width: 600,
        height: 800,
        useCORS: true,
        allowTaint: true
      });
      
      document.body.removeChild(receiptElement);
      
      return canvas.toDataURL('image/png');
    } catch (error) {
      console.error('Error generating receipt image:', error);
      return null;
    } finally {
      setIsGeneratingImage(false);
    }
  };

  const shareToTwitter = async () => {
    if (!swapDetails) return;
    
    const imageData = await generateReceiptImage();
    if (imageData) {
      const tweetText = `🎉 Just swapped ${formatCurrency(swapDetails.fromAmount, swapDetails.fromToken)} to ${formatCurrency(swapDetails.toAmount, swapDetails.toToken)} on @Abokixyz! 

Seamless crypto-to-NGN conversion! 🚀

Thanks for the amazing experience! 

#Crypto #DeFi #Web3 #AbokiBeta #CryptoTrading #Nigeria`;
      
      // Open Twitter with the tweet text
      const twitterUrl = `https://twitter.com/intent/tweet?text=${encodeURIComponent(tweetText)}`;
      window.open(twitterUrl, '_blank');
      
      // Copy tweet text to clipboard
      try {
        await navigator.clipboard.writeText(tweetText);
        alert('Tweet text copied to clipboard! You can paste it and attach the downloaded image.');
      } catch (err) {
        console.error('Failed to copy text:', err);
      }
    }
  };

  const downloadReceipt = async () => {
    const imageData = await generateReceiptImage();
    if (imageData) {
      const link = document.createElement('a');
      link.download = `aboki-swap-receipt-${offrampOrderId || Date.now()}.png`;
      link.href = imageData;
      link.click();
    }
  };

  const copyOrderId = async () => {
    const id = offrampOrderId || txHash || '';
    if (id) {
      try {
        await navigator.clipboard.writeText(id);
        alert('Order ID copied to clipboard!');
      } catch (err) {
        console.error('Failed to copy ID:', err);
=======
        `;

         document.body.appendChild(receiptElement);

         const canvas = await html2canvas(receiptElement, {
            backgroundColor: "#7c3aed",
            scale: 2,
            width: 600,
            height: 800,
            useCORS: true,
            allowTaint: true,
         });

         document.body.removeChild(receiptElement);

         return canvas.toDataURL("image/png");
      } catch (error) {
         console.error("Error generating receipt image:", error);
         return null;
      } finally {
         setIsGeneratingImage(false);
>>>>>>> a7024757
      }
   };

   const shareToTwitter = async () => {
      if (!swapDetails) return;

      const imageData = await generateReceiptImage();
      if (imageData) {
         const tweetText = `🎉 Just swapped ${formatCurrency(
            swapDetails.fromAmount,
            swapDetails.fromToken
         )} to ${formatCurrency(
            swapDetails.toAmount,
            swapDetails.toToken
         )} on @AbokiHQ! 
  
  Seamless crypto-to-NGN conversion! 🚀
  
  Thanks for the amazing experience! 
  
  #Crypto #DeFi #Web3 #AbokiBeta #CryptoTrading #Nigeria`;

         const twitterUrl = `https://twitter.com/intent/tweet?text=${encodeURIComponent(
            tweetText
         )}`;
         window.open(twitterUrl, "_blank");

         try {
            await navigator.clipboard.writeText(tweetText);
            alert(
               "Tweet text copied to clipboard! You can paste it and attach the downloaded image."
            );
         } catch (err) {
            console.error("Failed to copy text:", err);
         }
      }
   };

   const downloadReceipt = async () => {
      const imageData = await generateReceiptImage();
      if (imageData) {
         const link = document.createElement("a");
         link.download = `aboki-swap-receipt-${
            offrampOrderId || Date.now()
         }.png`;
         link.href = imageData;
         link.click();
      }
   };

   const copyOrderId = async () => {
      const id = offrampOrderId || txHash || "";
      if (id) {
         try {
            await navigator.clipboard.writeText(id);
            alert("Order ID copied to clipboard!");
         } catch (err) {
            console.error("Failed to copy ID:", err);
         }
      }
   };

   // Enhanced Progress Tracker with NGN conversion step
   const ProgressTracker = () => (
      <div className="relative pt-1">
         <div className="flex mb-3 items-center justify-between">
            {/* Step 1: Estimate Rate */}
            <div className="flex items-center">
               <div
                  className={`flex items-center justify-center w-7 h-7 rounded-full ${
                     swapStep === "estimating" ? "bg-blue-500" : "bg-green-500"
                  } text-white text-sm mr-2`}>
                  {swapStep === "estimating" && isEstimating ? (
                     <Loader className="animate-spin" size={14} />
                  ) : (
                     <CheckCircle size={14} />
                  )}
               </div>
               <span
                  className={`text-sm ${
                     swapStep === "estimating"
                        ? "text-blue-500 font-medium"
                        : "text-green-500 font-medium"
                  }`}>
                  Estimate
               </span>
            </div>

            {/* Step 2: Approve Tokens (conditional) */}
            {needsApproval && (
               <div className="flex items-center">
                  <div
                     className={`flex items-center justify-center w-7 h-7 rounded-full ${
                        swapStep === "approval"
                           ? "bg-blue-500"
                           : swapStep === "swap" ||
                             swapStep === "converting" ||
                             swapStep === "complete"
                           ? "bg-green-500"
                           : "bg-gray-200 dark:bg-gray-700"
                     } text-white text-sm mr-2`}>
                     {swapStep === "approval" &&
                     transactionStatus === "pending" ? (
                        <Loader className="animate-spin" size={14} />
                     ) : swapStep === "approval" ||
                       swapStep === "swap" ||
                       swapStep === "converting" ||
                       swapStep === "complete" ? (
                        <CheckCircle size={14} />
                     ) : (
                        <span>2</span>
                     )}
                  </div>
                  <span
                     className={`text-sm ${
                        swapStep === "approval"
                           ? "text-blue-500 font-medium"
                           : swapStep === "swap" ||
                             swapStep === "converting" ||
                             swapStep === "complete"
                           ? "text-green-500 font-medium"
                           : "text-gray-400"
                     }`}>
                     Approve
                  </span>
               </div>
            )}

            {/* Step 3: Swap Tokens */}
            <div className="flex items-center">
               <div
                  className={`flex items-center justify-center w-7 h-7 rounded-full ${
                     swapStep === "swap"
                        ? "bg-blue-500"
                        : swapStep === "converting" || swapStep === "complete"
                        ? "bg-green-500"
                        : "bg-gray-200 dark:bg-gray-700"
                  } text-white text-sm mr-2`}>
                  {swapStep === "swap" && transactionStatus === "pending" ? (
                     <Loader className="animate-spin" size={14} />
                  ) : swapStep === "converting" || swapStep === "complete" ? (
                     <CheckCircle size={14} />
                  ) : (
                     <span>{needsApproval ? "3" : "2"}</span>
                  )}
               </div>
               <span
                  className={`text-sm ${
                     swapStep === "swap"
                        ? "text-blue-500 font-medium"
                        : swapStep === "converting" || swapStep === "complete"
                        ? "text-green-500 font-medium"
                        : "text-gray-400"
                  }`}>
                  Swap
               </span>
            </div>

            {/* Step 4: Convert to NGN */}
            <div className="flex items-center">
               <div
                  className={`flex items-center justify-center w-7 h-7 rounded-full ${
                     swapStep === "converting"
                        ? "bg-blue-500"
                        : swapStep === "complete"
                        ? "bg-green-500"
                        : "bg-gray-200 dark:bg-gray-700"
                  } text-white text-sm mr-2`}>
                  {swapStep === "converting" ? (
                     <Loader className="animate-spin" size={14} />
                  ) : swapStep === "complete" ? (
                     <CheckCircle size={14} />
                  ) : (
                     <span>{needsApproval ? "4" : "3"}</span>
                  )}
               </div>
               <span
                  className={`text-sm ${
                     swapStep === "converting"
                        ? "text-blue-500 font-medium"
                        : swapStep === "complete"
                        ? "text-green-500 font-medium"
                        : "text-gray-400"
                  }`}>
                  Convert NGN
               </span>
            </div>
         </div>

         {/* Progress Bar */}
         <div className="overflow-hidden h-2 mb-1 text-xs flex bg-gray-200 dark:bg-gray-700 rounded-full">
            <div
               className="bg-blue-500 transition-all duration-500"
               style={{
                  width:
                     swapStep === "estimating"
                        ? "25%"
                        : swapStep === "approval"
                        ? "50%"
                        : swapStep === "swap"
                        ? "75%"
                        : "100%",
               }}></div>
         </div>
      </div>
   );

   // NGN Conversion Progress Component
   const NGNConversionProgress = () => {
      if (swapStep !== "converting" || !offrampProgress) return null;

      return (
         <motion.div
            initial={{ opacity: 0, y: 20 }}
            animate={{ opacity: 1, y: 0 }}
            className="bg-blue-900/20 rounded-lg p-4 mb-5 border border-blue-900/50">
            <div className="flex items-center gap-3 mb-4">
               <div className="flex items-center justify-center w-10 h-10 bg-blue-500 rounded-full">
                  <TrendingUp className="text-white" size={20} />
               </div>
               <div>
                  <h3 className="text-lg font-semibold text-blue-400">
                     Converting to NGN
                  </h3>
                  <p className="text-sm text-blue-300">
                     {offrampProgress.currentStep ||
                        "Processing your conversion..."}
                  </p>
               </div>
            </div>

            {/* Progress Bar */}
            <div className="mb-4">
               <div className="flex justify-between text-sm text-blue-300 mb-2">
                  <span>Progress</span>
                  <span>{offrampProgress.progress}%</span>
               </div>
               <div className="w-full bg-blue-900/30 rounded-full h-2">
                  <div
                     className="bg-blue-500 h-2 rounded-full transition-all duration-500"
                     style={{ width: `${offrampProgress.progress}%` }}></div>
               </div>
            </div>

            {/* Status Information */}
            <div className="grid grid-cols-2 gap-4 text-sm">
               <div className="flex items-center gap-2">
                  <Clock className="text-blue-400" size={16} />
                  <div>
                     <p className="text-blue-300">Status</p>
                     <p className="text-blue-400 font-medium">
                        {offrampProgress.status}
                     </p>
                  </div>
               </div>
               {offrampProgress.estimatedTime && (
                  <div className="flex items-center gap-2">
                     <Clock className="text-blue-400" size={16} />
                     <div>
                        <p className="text-blue-300">Est. Time</p>
                        <p className="text-blue-400 font-medium">
                           {offrampProgress.estimatedTime}
                        </p>
                     </div>
                  </div>
               )}
            </div>

            {offrampOrderId && (
               <div className="mt-4 pt-4 border-t border-blue-900/30">
                  <p className="text-xs text-blue-400">
                     Order ID:{" "}
                     <span className="font-mono">
                        {truncateAddress(offrampOrderId)}
                     </span>
                  </p>
               </div>
            )}
         </motion.div>
      );
   };

   // Twitter Share Section Component
   const TwitterShareSection = () => {
      if (swapStep !== "converting" && swapStep !== "complete") return null;

      return (
         <motion.div
            initial={{ opacity: 0, y: 20 }}
            animate={{ opacity: 1, y: 0 }}
            className="bg-gradient-to-r from-blue-500/20 to-purple-500/20 rounded-lg p-4 mb-5 border border-blue-500/30">
            <div className="flex items-center gap-3 mb-4">
               <div className="flex items-center justify-center w-10 h-10 bg-blue-500 rounded-full">
                  <Share2 className="text-white" size={20} />
               </div>
               <div>
                  <h3 className="text-lg font-semibold text-blue-400">
                     Share Your Success!
                  </h3>
                  <p className="text-sm text-blue-300">
                     {swapStep === "complete"
                        ? "Let the world know about your successful swap!"
                        : "Share your ongoing transaction with friends!"}
                  </p>
               </div>
            </div>

            <div className="flex flex-col gap-3">
               <button
                  onClick={shareToTwitter}
                  disabled={isGeneratingImage}
                  className="w-full bg-blue-500 hover:bg-blue-600 text-white font-medium py-3 px-4 rounded-lg transition-colors flex items-center justify-center gap-2 disabled:opacity-50">
                  {isGeneratingImage ? (
                     <>
                        <Loader className="animate-spin" size={16} />
                        <span>Generating...</span>
                     </>
                  ) : (
                     <>
                        <Twitter size={16} />
                        <span>Share on Twitter</span>
                     </>
                  )}
               </button>

               <div className="flex gap-3">
                  <button
                     onClick={downloadReceipt}
                     disabled={isGeneratingImage}
                     className="flex-1 bg-green-500 hover:bg-green-600 text-white font-medium py-3 px-4 rounded-lg transition-colors flex items-center justify-center gap-2 disabled:opacity-50">
                     <Download size={16} />
                     <span>Download</span>
                  </button>

                  <button
                     onClick={copyOrderId}
                     className="flex-1 bg-gray-500 hover:bg-gray-600 text-white font-medium py-3 px-4 rounded-lg transition-colors flex items-center justify-center gap-2">
                     <Copy size={16} />
                     <span>Copy ID</span>
                  </button>
               </div>
            </div>
         </motion.div>
      );
   };

   // Determine current action button
   const getCurrentActionButton = () => {
      if (swapStep === "complete" || swapStep === "converting") {
         return null;
      }

      if (swapStep === "approval" && needsApproval && !isApprovalComplete) {
         return {
            text:
               transactionStatus === "pending"
                  ? "Approving..."
                  : "Approve Token",
            handler: handleApproval,
            disabled:
               transactionStatus === "pending" ||
               loadingDepositAddress ||
               !!error ||
               !bankDetails?.accountNumber ||
               bankDetails.accountNumber.length < 10 ||
               isEditingAccount ||
               isEstimating,
            loading: transactionStatus === "pending",
         };
      }

      if (swapStep === "swap" || (needsApproval && isApprovalComplete)) {
         return {
            text:
               transactionStatus === "pending" ? "Swapping..." : "Confirm Swap",
            handler: handleSwap,
            disabled:
               transactionStatus === "pending" ||
               loadingDepositAddress ||
               !!error ||
               !bankDetails?.accountNumber ||
               bankDetails.accountNumber.length < 10 ||
               isEditingAccount ||
               isEstimating,
            loading: transactionStatus === "pending",
         };
      }

      return {
         text: isEstimating ? "Estimating..." : "Preparing...",
         handler: () => {},
         disabled: true,
         loading: isEstimating,
      };
   };

   // Handle transaction success
   useEffect(() => {
      if (isTxSuccess && txHash && swapStep === "swap") {
         logger.log(
            "TRANSACTION",
            `Transaction confirmed on blockchain: ${txHash}`
         );
      }
   }, [isTxSuccess, txHash, swapStep]);

   // Update error from swap hook
   useEffect(() => {
      if (swapError) {
         setError(swapError);
         setTransactionStatus("error");
      }
   }, [swapError]);

   // Update account number input when bank details change
   useEffect(() => {
      setAccountNumberInput(bankDetails?.accountNumber || "");
   }, [bankDetails]);

   // Fixed: Reset state when modal opens and estimate USDC
   useEffect(() => {
      if (isOpen && swapDetails) {
         setError(null);
         setDepositAddress(null);
         setIsEditingAccount(false);
         setEstimatedUSDC(null);
         setMinReceiveUSDC(null);
         setSwapStep("estimating");
         setTransactionStatus("idle");
         setNeedsApproval(false);
         setIsApprovalComplete(false);
         setOfframpOrderId(null);
         setOfframpProgress(null);
         setIsPollingActive(false);
         setShowTwitterShare(false);

         setAccountNumberInput(bankDetails?.accountNumber || "");

         // Fixed: Check both Privy authentication AND Wagmi connection
         if (!authenticated) {
            setError("Please log in to continue.");
            return;
         }

         if (!isConnected || !walletAddress) {
            setError(
               "Wallet not connected. Please wait for wallet sync to complete."
            );
            return;
         }

         logger.log("MODAL", "Token to NGN confirmation modal opened", {
            swapDetails,
            authenticated,
            isConnected,
            walletAddress: walletAddress
               ? `${walletAddress.slice(0, 6)}...`
               : "none",
         });

         estimateUSDCOutput();
      }
   }, [
      isOpen,
      swapDetails,
      authenticated,
      isConnected,
      walletAddress,
      bankDetails,
   ]);

   if (!swapDetails) return null;

   // Animation variants
   const overlayVariants = {
      hidden: { opacity: 0 },
      visible: { opacity: 1, transition: { duration: 0.3 } },
   };

   const modalVariants = {
      hidden: { scale: 0.95, opacity: 0 },
      visible: { scale: 1, opacity: 1, transition: { duration: 0.3 } },
   };

   const stepVariants = {
      hidden: { opacity: 0, y: 20 },
      visible: { opacity: 1, y: 0, transition: { duration: 0.3 } },
   };

   const actionButton = getCurrentActionButton();

   return (
      <AnimatePresence>
         {isOpen && (
            <motion.div
               initial="hidden"
               animate="visible"
               exit="hidden"
               variants={overlayVariants}
               className="fixed inset-0 bg-black/50 backdrop-blur-sm z-50 flex items-center justify-center p-4"
               onClick={onClose}>
               <motion.div
                  initial="hidden"
                  animate="visible"
                  exit="hidden"
                  variants={modalVariants}
                  className="bg-gray-900 text-white rounded-2xl p-5 max-w-md w-full shadow-xl overflow-y-auto max-h-[90vh]"
                  onClick={(e) => e.stopPropagation()}>
                  {/* Header */}
                  <div className="flex justify-between items-center mb-5">
                     <h2 className="text-xl font-bold">
                        {swapStep === "complete"
                           ? "Swap Successful!"
                           : swapStep === "converting"
                           ? "Converting to NGN"
                           : "Confirm Token Swap"}
                     </h2>
                     <button
                        onClick={onClose}
                        disabled={
                           transactionStatus === "pending" ||
                           loadingDepositAddress ||
                           isPollingActive
                        }
                        className="text-gray-400 hover:text-gray-200 transition-colors disabled:opacity-50">
                        <X size={24} />
                     </button>
                  </div>

                  {/* Wallet Sync Status */}
                  <WalletSyncStatus />

                  {/* Only show the rest of the modal if wallet is properly connected */}
                  {authenticated && isConnected && walletAddress && (
                     <>
                        {/* Swap Details */}
                        <div className="flex items-center justify-between mb-5">
                           <div className="flex items-center gap-3">
                              {getTokenIcon(swapDetails.fromToken)}
                              <div>
                                 <p className="text-sm text-gray-400">From</p>
                                 <p className="font-semibold text-white">
                                    {swapDetails.fromAmount}{" "}
                                    {swapDetails.fromToken}
                                 </p>
                              </div>
                           </div>

                           <ArrowRight className="text-gray-400" size={24} />

                           <div className="flex items-center gap-3">
                              {getTokenIcon(swapDetails.toToken)}
                              <div className="text-right">
                                 <p className="text-sm text-gray-400">To</p>
                                 <p className="font-semibold text-white">
                                    {swapDetails.toAmount} {swapDetails.toToken}
                                 </p>
                              </div>
                           </div>
                        </div>

                        {/* USDC Estimation Section */}
                        {swapDetails.fromToken !== "USDC" && (
                           <div className="mb-5 p-4 bg-yellow-950/30 rounded-lg border border-yellow-900/50">
                              <div className="flex items-start gap-2">
                                 <RefreshCw
                                    className="text-yellow-500 mt-0.5"
                                    size={18}
                                 />
                                 <div>
                                    <p className="text-sm font-medium text-yellow-500">
                                       Estimated USDC Conversion
                                    </p>
                                    {isEstimating ? (
                                       <div className="flex items-center mt-2">
                                          <Loader
                                             className="animate-spin text-yellow-500 mr-2"
                                             size={16}
                                          />
                                          <p className="text-sm text-yellow-500">
                                             Calculating best rate...
                                          </p>
                                       </div>
                                    ) : estimatedUSDC ? (
                                       <div className="mt-2">
                                          <p className="text-sm text-yellow-400">
                                             Your {swapDetails.fromAmount}{" "}
                                             {swapDetails.fromToken} will first
                                             be converted to approximately{" "}
                                             <span className="font-bold">
                                                {estimatedUSDC} USDC
                                             </span>
                                          </p>
                                          <p className="text-xs text-yellow-500 mt-2">
                                             Minimum received (with 0.3%
                                             slippage): {minReceiveUSDC} USDC
                                          </p>
                                          <div className="flex items-start gap-1 mt-2 text-xs text-yellow-500">
                                             <AlertTriangle
                                                size={14}
                                                className="mt-0.5 flex-shrink-0"
                                             />
                                             <p className="italic">
                                                If the transaction fails, you'll
                                                be refunded this amount in USDC.
                                             </p>
                                          </div>
                                       </div>
                                    ) : (
                                       <p className="text-sm text-yellow-500 mt-2">
                                          Could not estimate USDC output. Please
                                          try again.
                                       </p>
                                    )}
                                 </div>
                              </div>
                           </div>
                        )}

                        {/* Transaction Progress */}
                        {swapStep !== "complete" && (
                           <div className="mb-5">
                              <div className="flex justify-between mb-2">
                                 <p className="text-sm font-medium text-gray-300">
                                    Transaction Progress
                                 </p>
                              </div>

                              <ProgressTracker />
                           </div>
                        )}

                        {/* NGN Conversion Progress */}
                        <NGNConversionProgress />

                        {/* Twitter Share Section */}
                        <TwitterShareSection />

                        {/* Exchange Rate */}
                        <div className="bg-gray-800 rounded-lg p-4 mb-5">
                           <div className="flex justify-between text-sm">
                              <span className="text-gray-400">
                                 Exchange Rate
                              </span>
                              <span className="font-medium text-white">
                                 1 {swapDetails.fromToken} = {swapDetails.rate}{" "}
                                 {swapDetails.toToken}
                              </span>
                           </div>
                        </div>

                        {/* Bank Details Section */}
                        {bankDetails && (
                           <div className="mb-5">
                              <div className="flex justify-between items-center mb-2">
                                 <span className="text-sm font-medium text-gray-300">
                                    Recipient Bank Details
                                 </span>
                              </div>

                              <div className="p-4 bg-gray-800 rounded-lg mb-3 border border-gray-700">
                                 <div className="flex justify-between mb-2">
                                    <span className="text-sm text-gray-400">
                                       Account Name
                                    </span>
                                    <span className="text-sm font-medium text-white">
                                       {bankDetails.accountName}
                                    </span>
                                 </div>
                                 <div className="flex justify-between mb-2">
                                    <span className="text-sm text-gray-400">
                                       Bank Name
                                    </span>
                                    <span className="text-sm font-medium text-white">
                                       {bankDetails.bankName}
                                    </span>
                                 </div>
                                 <div className="flex justify-between text-xs text-gray-500">
                                    <span>Bank Code</span>
                                    <span>{bankDetails.routingNumber}</span>
                                 </div>
                              </div>

                              {/* Account Number Input Section */}
                              <div className="mb-4">
                                 <div className="flex justify-between items-center mb-2">
                                    <span className="text-sm font-medium text-gray-300">
                                       Account Number
                                    </span>
                                    {!isEditingAccount && (
                                       <button
                                          onClick={() =>
                                             setIsEditingAccount(true)
                                          }
                                          disabled={
                                             transactionStatus === "pending" ||
                                             isPollingActive
                                          }
                                          className="text-sm text-purple-400 hover:text-purple-300 flex items-center disabled:opacity-50 disabled:cursor-not-allowed">
                                          <Edit2 className="mr-1" size={12} />
                                          Edit
                                       </button>
                                    )}
                                 </div>

                                 {isEditingAccount ? (
                                    <div className="space-y-3">
                                       <input
                                          type="text"
                                          value={accountNumberInput}
                                          onChange={(e) => {
                                             const value = e.target.value
                                                .replace(/\D/g, "")
                                                .substring(0, 10);
                                             setAccountNumberInput(value);
                                          }}
                                          placeholder="Enter your account number"
                                          className="w-full p-3 border border-gray-600 rounded-lg focus:ring-purple-500 focus:border-purple-500 bg-gray-700 text-white"
                                       />
                                       <div className="flex gap-2">
                                          <button
                                             onClick={() => {
                                                setIsEditingAccount(false);
                                                setAccountNumberInput(
                                                   bankDetails.accountNumber ||
                                                      ""
                                                );
                                                setError(null);
                                             }}
                                             className="flex-1 px-4 py-2 border border-gray-600 rounded-lg font-medium text-gray-300 hover:bg-gray-700 transition-colors">
                                             Cancel
                                          </button>
                                          <button
                                             onClick={handleSaveAccountNumber}
                                             className="flex-1 px-4 py-2 bg-purple-600 hover:bg-purple-700 rounded-lg font-medium text-white transition-colors">
                                             Save
                                          </button>
                                       </div>
                                    </div>
                                 ) : (
                                    <div className="p-4 bg-gray-800 rounded-lg border border-gray-700">
                                       <div className="flex justify-between">
                                          <span className="text-sm text-gray-400">
                                             Account Number
                                          </span>
                                          <span className="text-sm font-medium text-white">
                                             {bankDetails.accountNumber ||
                                                "Not provided"}
                                          </span>
                                       </div>
                                    </div>
                                 )}
                              </div>
                           </div>
                        )}

                        {/* Wallet Address Section */}
                        <div className="mb-5">
                           <div className="flex justify-between items-center mb-2">
                              <span className="text-sm font-medium text-gray-300">
                                 Your Wallet Address
                              </span>
                           </div>

                           <div className="flex items-center gap-2 p-4 bg-gray-800 rounded-lg border border-gray-700">
                              <Wallet className="text-gray-400" size={16} />
                              <span className="text-sm text-gray-300 font-mono truncate">
                                 {walletAddress
                                    ? truncateAddress(walletAddress)
                                    : "Wallet not connected"}
                              </span>
                           </div>
                        </div>

                        {/* Success Message for Completed Conversion */}
                        {swapStep === "complete" && (
                           <motion.div
                              initial={{ opacity: 0, scale: 0.95 }}
                              animate={{ opacity: 1, scale: 1 }}
                              className="bg-green-900/20 rounded-lg p-4 mb-5 border border-green-900/50">
                              <div className="flex items-center gap-3 mb-3">
                                 <div className="flex items-center justify-center w-12 h-12 bg-green-500 rounded-full">
                                    <CheckCircle
                                       className="text-white"
                                       size={24}
                                    />
                                 </div>
                                 <div>
                                    <h3 className="text-lg font-semibold text-green-400">
                                       Conversion Complete!
                                    </h3>
                                    <p className="text-sm text-green-300">
                                       Your NGN has been sent to your bank
                                       account
                                    </p>
                                 </div>
                              </div>

                              {offrampProgress && (
                                 <div className="grid grid-cols-2 gap-4 text-sm pt-3 border-t border-green-900/30">
                                    <div>
                                       <p className="text-green-300">
                                          Final Amount
                                       </p>
                                       <p className="text-green-400 font-medium">
                                          ₦{swapDetails.toAmount}
                                       </p>
                                    </div>
                                    <div>
                                       <p className="text-green-300">
                                          Transaction Time
                                       </p>
                                       <p className="text-green-400 font-medium">
                                          {offrampProgress.lastUpdated
                                             ? new Date(
                                                  offrampProgress.lastUpdated
                                               ).toLocaleTimeString()
                                             : "Just now"}
                                       </p>
                                    </div>
                                 </div>
                              )}
                           </motion.div>
                        )}

                        {/* Transaction Information */}
                        {swapStep !== "complete" &&
                           swapStep !== "converting" && (
                              <div className="bg-blue-900/20 rounded-lg p-4 mb-5 border border-blue-900/50">
                                 <div className="flex items-start gap-2">
                                    <Info
                                       className="text-blue-400 mt-0.5"
                                       size={18}
                                    />
                                    <div>
                                       <p className="text-sm text-blue-400">
                                          {swapDetails.fromToken === "ETH"
                                             ? "You'll be asked to confirm this transaction in your wallet. ETH will be directly used for the transaction."
                                             : needsApproval &&
                                               !isApprovalComplete
                                             ? "First, you'll need to approve the token for spending. Then you'll confirm the swap transaction."
                                             : "You'll be asked to confirm this transaction in your wallet. Once confirmed, your tokens will be swapped and converted to NGN."}
                                       </p>
                                       <p className="text-sm text-blue-400 mt-2 font-medium">
                                          The NGN conversion will happen
                                          automatically after the swap is
                                          complete.
                                       </p>
                                    </div>
                                 </div>
                              </div>
                           )}

                        {/* Converting Information */}
                        {swapStep === "converting" && (
                           <div className="bg-indigo-900/20 rounded-lg p-4 mb-5 border border-indigo-900/50">
                              <div className="flex items-start gap-2">
                                 <CreditCard
                                    className="text-indigo-400 mt-0.5"
                                    size={18}
                                 />
                                 <div>
                                    <p className="text-sm text-indigo-400">
                                       Your tokens have been successfully
                                       swapped! We're now converting to NGN and
                                       sending to your bank account.
                                    </p>
                                    <p className="text-sm text-indigo-400 mt-2 font-medium">
                                       This process typically takes 2-5 minutes.
                                       You'll be notified once complete.
                                    </p>
                                 </div>
                              </div>
                           </div>
                        )}

                        {/* Error message if any */}
                        {error && (
                           <div className="bg-red-900/20 rounded-lg p-4 mb-5 border border-red-900/50">
                              <div className="flex items-start gap-2">
                                 <AlertCircle
                                    className="text-red-400 mt-0.5"
                                    size={18}
                                 />
                                 <p className="text-sm text-red-400">{error}</p>
                              </div>
                           </div>
                        )}

                        {/* Validation message if account number is missing */}
                        {(!bankDetails?.accountNumber ||
                           bankDetails.accountNumber.length < 10) &&
                           !isEditingAccount &&
                           swapStep !== "complete" && (
                              <div className="bg-yellow-900/20 rounded-lg p-4 mb-5 border border-yellow-900/50">
                                 <div className="flex items-start gap-2">
                                    <AlertTriangle
                                       className="text-yellow-500 mt-0.5"
                                       size={18}
                                    />
                                    <p className="text-sm text-yellow-500">
                                       Please enter a valid bank account number
                                       (minimum 10 digits) to receive the NGN
                                       payment.
                                    </p>
                                 </div>
                              </div>
                           )}

                        {/* Transaction status if waiting */}
                        {(loadingDepositAddress ||
                           transactionStatus === "pending" ||
                           transactionStatus === "success") && (
                           <motion.div
                              initial="hidden"
                              animate="visible"
                              variants={stepVariants}
                              className="bg-indigo-900/20 rounded-lg p-4 mb-5 border border-indigo-900/50">
                              <div className="flex items-center gap-2">
                                 {loadingDepositAddress ? (
                                    <>
                                       <Loader
                                          className="animate-spin text-indigo-400"
                                          size={18}
                                       />
                                       <p className="text-sm text-indigo-400">
                                          Fetching deposit address...
                                       </p>
                                    </>
                                 ) : transactionStatus === "pending" ? (
                                    <>
                                       <Loader
                                          className="animate-spin text-indigo-400"
                                          size={18}
                                       />
                                       <p className="text-sm text-indigo-400">
                                          {swapStep === "approval"
                                             ? "Approving tokens..."
                                             : "Transaction in progress..."}
                                       </p>
                                    </>
                                 ) : (
                                    <>
                                       <CheckCircle
                                          className="text-green-400"
                                          size={18}
                                       />
                                       <p className="text-sm text-indigo-400">
                                          Transaction confirmed!
                                       </p>
                                    </>
                                 )}
                              </div>
                              {txHash && (
                                 <p className="text-xs text-indigo-400 mt-2 font-mono">
                                    Transaction Hash: {truncateAddress(txHash)}
                                 </p>
                              )}
                              {depositAddress && (
                                 <p className="text-xs text-indigo-400 mt-1">
                                    Deposit Address:{" "}
                                    {truncateAddress(depositAddress)}
                                 </p>
                              )}
                           </motion.div>
                        )}

                        {/* Action Buttons */}
                        <div className="flex gap-3 mt-6 sticky bottom-0 pb-2 pt-2 bg-gray-900">
                           <button
                              onClick={onClose}
                              disabled={
                                 transactionStatus === "pending" ||
                                 loadingDepositAddress ||
                                 isPollingActive
                              }
                              className="flex-1 px-4 py-3 border border-gray-600 rounded-lg font-medium text-gray-300 hover:bg-gray-800 transition-colors disabled:opacity-50 disabled:cursor-not-allowed">
                              {swapStep === "complete"
                                 ? "Close"
                                 : swapStep === "converting"
                                 ? "Minimize"
                                 : "Cancel"}
                           </button>

                           {actionButton && (
                              <button
                                 onClick={actionButton.handler}
                                 disabled={actionButton.disabled}
                                 className="flex-1 px-4 py-3 bg-purple-600 hover:bg-purple-700 rounded-lg font-medium text-white transition-colors disabled:opacity-50 disabled:cursor-not-allowed flex items-center justify-center">
                                 {actionButton.loading ? (
                                    <>
                                       <Loader
                                          className="animate-spin mr-2"
                                          size={16}
                                       />
                                       {actionButton.text}
                                    </>
                                 ) : (
                                    actionButton.text
                                 )}
                              </button>
                           )}

                           {/* Manual Status Check Button during conversion */}
                           {swapStep === "converting" && offrampOrderId && (
                              <button
                                 onClick={() =>
                                    checkOfframpStatus(offrampOrderId)
                                 }
                                 className="px-4 py-3 bg-blue-600 hover:bg-blue-700 rounded-lg font-medium text-white transition-colors flex items-center justify-center">
                                 <RefreshCw className="mr-2" size={16} />
                                 Check Status
                              </button>
                           )}
                        </div>
                     </>
                  )}
               </motion.div>
            </motion.div>
         )}
      </AnimatePresence>
   );
};

export default TokenToNGNConfirmModal;<|MERGE_RESOLUTION|>--- conflicted
+++ resolved
@@ -948,38 +948,36 @@
               </div>
             </div>
           </div>
-<<<<<<< HEAD
-        </div>
-      `;
-      
-      document.body.appendChild(receiptElement);
-      
-      const canvas = await html2canvas(receiptElement, {
-        backgroundColor: '#7c3aed',
-        scale: 2,
-        width: 600,
-        height: 800,
-        useCORS: true,
-        allowTaint: true
-      });
-      
-      document.body.removeChild(receiptElement);
-      
-      return canvas.toDataURL('image/png');
-    } catch (error) {
-      console.error('Error generating receipt image:', error);
-      return null;
-    } finally {
-      setIsGeneratingImage(false);
-    }
-  };
+        `;
+
+         document.body.appendChild(receiptElement);
+
+         const canvas = await html2canvas(receiptElement, {
+            backgroundColor: "#7c3aed",
+            scale: 2,
+            width: 600,
+            height: 800,
+            useCORS: true,
+            allowTaint: true,
+         });
+
+         document.body.removeChild(receiptElement);
+
+         return canvas.toDataURL("image/png");
+      } catch (error) {
+         console.error("Error generating receipt image:", error);
+         return null;
+      } finally {
+         setIsGeneratingImage(false);
+      }
+   };
 
   const shareToTwitter = async () => {
     if (!swapDetails) return;
     
     const imageData = await generateReceiptImage();
     if (imageData) {
-      const tweetText = `🎉 Just swapped ${formatCurrency(swapDetails.fromAmount, swapDetails.fromToken)} to ${formatCurrency(swapDetails.toAmount, swapDetails.toToken)} on @Abokixyz! 
+      const tweetText = `🎉 Just swapped ${formatCurrency(swapDetails.fromAmount, swapDetails.fromToken)} to ${formatCurrency(swapDetails.toAmount, swapDetails.toToken)} on @AbokiHQ! 
 
 Seamless crypto-to-NGN conversion! 🚀
 
@@ -1000,85 +998,6 @@
       }
     }
   };
-
-  const downloadReceipt = async () => {
-    const imageData = await generateReceiptImage();
-    if (imageData) {
-      const link = document.createElement('a');
-      link.download = `aboki-swap-receipt-${offrampOrderId || Date.now()}.png`;
-      link.href = imageData;
-      link.click();
-    }
-  };
-
-  const copyOrderId = async () => {
-    const id = offrampOrderId || txHash || '';
-    if (id) {
-      try {
-        await navigator.clipboard.writeText(id);
-        alert('Order ID copied to clipboard!');
-      } catch (err) {
-        console.error('Failed to copy ID:', err);
-=======
-        `;
-
-         document.body.appendChild(receiptElement);
-
-         const canvas = await html2canvas(receiptElement, {
-            backgroundColor: "#7c3aed",
-            scale: 2,
-            width: 600,
-            height: 800,
-            useCORS: true,
-            allowTaint: true,
-         });
-
-         document.body.removeChild(receiptElement);
-
-         return canvas.toDataURL("image/png");
-      } catch (error) {
-         console.error("Error generating receipt image:", error);
-         return null;
-      } finally {
-         setIsGeneratingImage(false);
->>>>>>> a7024757
-      }
-   };
-
-   const shareToTwitter = async () => {
-      if (!swapDetails) return;
-
-      const imageData = await generateReceiptImage();
-      if (imageData) {
-         const tweetText = `🎉 Just swapped ${formatCurrency(
-            swapDetails.fromAmount,
-            swapDetails.fromToken
-         )} to ${formatCurrency(
-            swapDetails.toAmount,
-            swapDetails.toToken
-         )} on @AbokiHQ! 
-  
-  Seamless crypto-to-NGN conversion! 🚀
-  
-  Thanks for the amazing experience! 
-  
-  #Crypto #DeFi #Web3 #AbokiBeta #CryptoTrading #Nigeria`;
-
-         const twitterUrl = `https://twitter.com/intent/tweet?text=${encodeURIComponent(
-            tweetText
-         )}`;
-         window.open(twitterUrl, "_blank");
-
-         try {
-            await navigator.clipboard.writeText(tweetText);
-            alert(
-               "Tweet text copied to clipboard! You can paste it and attach the downloaded image."
-            );
-         } catch (err) {
-            console.error("Failed to copy text:", err);
-         }
-      }
-   };
 
    const downloadReceipt = async () => {
       const imageData = await generateReceiptImage();
